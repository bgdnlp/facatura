--- conflicted
+++ resolved
@@ -6,70 +6,6 @@
 
 Invoices will be output to HTML or PDF.
 
-<<<<<<< HEAD
-## Installation
-
-Clone this repository and navigate to the project directory:
-
-```bash
-git clone https://github.com/yourusername/facatura.git
-cd facatura
-```
-
-## Database Setup
-
-Before using the application, you need to set up the database:
-
-### Method 1: Using the setup script directly
-
-```bash
-# Make the script executable (MacOS/Linux)
-chmod +x facatura/db/setup_db.py
-
-# Run the script
-./facatura/db/setup_db.py
-```
-
-### Method 2: Using the main application
-
-```bash
-python -m facatura setup-db
-```
-
-By default, this creates a SQLite database file named `facatura.db` in the current directory. You can specify a different path:
-
-```bash
-python -m facatura setup-db --db-path /path/to/custom/database.db
-```
-
-## Database Schema
-
-The database includes the following tables:
-
-1. **companies** - Stores information about companies that issue invoices
-   - Company details (name, address, etc.)
-   - Registration information
-   - Banking details
-
-2. **clients** - Stores information about clients who receive invoices
-   - Similar fields to the companies table
-
-3. **products** - Stores information about products and services
-   - Product name
-   - Measuring unit
-   - Price per unit
-   - VAT rate
-
-4. **currency_exchange** - Stores currency exchange rates
-   - Supports RON (default), EUR, USD, and GBP
-
-## Running Tests
-
-To run the tests:
-
-```bash
-python -m unittest discover tests
-=======
 ## Setup
 
 ### Prerequisites
@@ -130,11 +66,62 @@
 pip install -e .
 ```
 
+## Database Setup
+
+Before using the application, you need to set up the database:
+
+### Method 1: Using the setup script directly
+
+```bash
+# Make the script executable (MacOS/Linux)
+chmod +x facatura/db/setup_db.py
+
+# Run the script
+./facatura/db/setup_db.py
+```
+
+### Method 2: Using the main application
+
+```bash
+python -m facatura setup-db
+```
+
+By default, this creates a SQLite database file named `facatura.db` in the current directory. You can specify a different path:
+
+```bash
+python -m facatura setup-db --db-path /path/to/custom/database.db
+```
+
+## Database Schema
+
+The database includes the following tables:
+
+1. **companies** - Stores information about companies that issue invoices
+   - Company details (name, address, etc.)
+   - Registration information
+   - Banking details
+
+2. **clients** - Stores information about clients who receive invoices
+   - Similar fields to the companies table
+
+3. **products** - Stores information about products and services
+   - Product name
+   - Measuring unit
+   - Price per unit
+   - VAT rate
+
+4. **currency_exchange** - Stores currency exchange rates
+   - Supports RON (default), EUR, USD, and GBP
+
 ## Running tests
 
 ```bash
 # Make sure the virtual environment is activated
 pytest
+```
+Or
+```bash
+python -m unittest discover tests
 ```
 
 ## Usage
@@ -147,5 +134,4 @@
 
 # Create an invoice
 facatura create-invoice --client "Client Name"
->>>>>>> 91d01eee
 ```